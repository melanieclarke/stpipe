"""Test step.Step"""
import pytest
<<<<<<< HEAD
=======

import numpy as np
>>>>>>> e67edb6b
import asdf
import logging
import os

import stpipe.config_parser as cp
from stpipe.pipeline import Pipeline
from stpipe.step import Step
from stpipe import cmdline

# ######################
# Data and Fixture setup
# ######################


class SimpleStep(Step):
    """A Step with parameters"""
    spec = """
        str1 = string(default='default')
        str2 = string(default='default')
        str3 = string(default='default')
        str4 = string(default='default')
        output_ext = string(default='simplestep')
    """


class SimplePipe(Pipeline):
    """A Pipeline with parameters and one step"""
    spec = """
        str1 = string(default='default')
        str2 = string(default='default')
        str3 = string(default='default')
        str4 = string(default='default')
        output_ext = string(default='simplestep')
    """

    step_defs = {'step1': SimpleStep}


<<<<<<< HEAD
class LoggingPipeline(Pipeline):
    """ A Pipeline that utilizes self.log
        to log a warning
    """
    spec = """
        str1 = string(default='default')
        output_ext = string(default='simplestep')
    """

    def process(self):
        self.log.warning(f"This step has called out a warning.")

        self.log.warning(f"{self.log}  {self.log.handlers}")
        return

    def _datamodels_open(self, **kwargs):
        pass


@pytest.fixture
=======
class ListArgStep(Step):
    """A Step with parameters"""
    spec = """
        output_shape = int_list(min=2, max=2, default=None)  # [y, x] - numpy convention
        crpix = float_list(min=2, max=2, default=None)
        crval = float_list(min=2, max=2, default=None)
        rotation = float(default=None)
        pixfrac = float(default=1.0)
        pixel_scale = float(default=0.0065)
        pixel_scale_ratio = float(default=0.65)
        output_ext = string(default='listargstep')
    """


@pytest.fixture()
>>>>>>> e67edb6b
def config_file_pipe(tmpdir):
    """Create a config file"""
    config_file = str(tmpdir / 'simple_pipe.asdf')

    tree = {
        'class': 'test_step.SimplePipe',
        'name': 'SimplePipe',
        'parameters': {
            'str1': 'from config',
            'str2': 'from config'
        },
        'steps': [
            {'class': 'test_step.SimpleStep',
             'name': 'step1',
             'parameters': {
                 'str1' : 'from config',
                 'str2' : 'from config'
             }},
        ]
    }
    with asdf.AsdfFile(tree) as af:
        af.write_to(config_file)
    return config_file


@pytest.fixture
def config_file_step(tmpdir):
    """Create a config file"""
    config_file = str(tmpdir / 'simple_step.asdf')

    tree = {
        'class': 'test_step.SimpleStep',
        'name': 'SimpleStep',
        'parameters': {
            'str1': 'from config',
            'str2': 'from config'
        }
    }
    with asdf.AsdfFile(tree) as af:
        af.write_to(config_file)
    return config_file


@pytest.fixture()
def config_file_list_arg_step(tmpdir):
    """Create a config file"""
    config_file = str(tmpdir / 'list_arg_step.asdf')

    tree = {
        'class': 'test_step.ListArgStep',
        'name': 'ListArgStep',
        'parameters': {
            'rotation': None,
            'pixel_scale_ratio': 1.1,

        }
    }
    with asdf.AsdfFile(tree) as af:
        af.write_to(config_file)
    return config_file


@pytest.fixture
def mock_step_crds(monkeypatch):
    """Mock various crds calls from Step"""
    def mock_get_config_from_reference_pipe(dataset, disable=None):
        config = cp.config_from_dict({
            'str1': 'from crds', 'str2': 'from crds', 'str3': 'from crds',
            'steps' : {
                'step1': {'str1': 'from crds', 'str2': 'from crds', 'str3': 'from crds'},
            }
        })
        return config

    def mock_get_config_from_reference_step(dataset, disable=None):
        config = cp.config_from_dict({'str1': 'from crds', 'str2': 'from crds', 'str3': 'from crds'})
        return config

    def mock_get_config_from_reference_list_arg_step(dataset, disable=None):
        config = cp.config_from_dict({'rotation': '15', 'pixel_scale': '0.85'})
        return config

    monkeypatch.setattr(SimplePipe, 'get_config_from_reference', mock_get_config_from_reference_pipe)
    monkeypatch.setattr(SimpleStep, 'get_config_from_reference', mock_get_config_from_reference_step)
    monkeypatch.setattr(ListArgStep, 'get_config_from_reference', mock_get_config_from_reference_list_arg_step)


# #####
# Tests
# #####
def test_build_config_pipe_config_file(mock_step_crds, config_file_pipe):
    """Test that local config overrides defaults and CRDS-supplied file"""
    config, returned_config_file = SimplePipe.build_config('science.fits', config_file=config_file_pipe)
    assert returned_config_file == config_file_pipe
    assert config['str1'] == 'from config'
    assert config['str2'] == 'from config'
    assert config['str3'] == 'from crds'
    assert config['steps']['step1']['str1'] == 'from config'
    assert config['steps']['step1']['str2'] == 'from config'
    assert config['steps']['step1']['str3'] == 'from crds'


def test_build_config_pipe_crds(mock_step_crds):
    """Test that CRDS param reffile overrides a default CRDS configuration"""
    config, config_file = SimplePipe.build_config('science.fits')
    assert not config_file
    assert config['str1'] == 'from crds'
    assert config['str2'] == 'from crds'
    assert config['str3'] == 'from crds'
    assert config['steps']['step1']['str1'] == 'from crds'
    assert config['steps']['step1']['str2'] == 'from crds'
    assert config['steps']['step1']['str3'] == 'from crds'


def test_build_config_pipe_default():
    """Test for empty config"""
    config, config_file = SimplePipe.build_config(None)
    assert config_file is None
    assert len(config) == 0


def test_build_config_pipe_kwarg(mock_step_crds, config_file_pipe):
    """Test that kwargs override CRDS and local param reffiles"""
    config, returned_config_file = SimplePipe.build_config('science.fits', config_file=config_file_pipe,
                                                           str1='from kwarg', steps={'step1': {'str1': 'from kwarg'}})
    assert returned_config_file == config_file_pipe
    assert config['str1'] == 'from kwarg'
    assert config['str2'] == 'from config'
    assert config['str3'] == 'from crds'
    assert config['steps']['step1']['str1'] == 'from kwarg'
    assert config['steps']['step1']['str2'] == 'from config'
    assert config['steps']['step1']['str3'] == 'from crds'


def test_build_config_step_config_file(mock_step_crds, config_file_step):
    """Test that local config overrides defaults and CRDS-supplied file"""
    config, returned_config_file = SimpleStep.build_config('science.fits', config_file=config_file_step)
    assert returned_config_file == config_file_step
    assert config['str1'] == 'from config'
    assert config['str2'] == 'from config'
    assert config['str3'] == 'from crds'


def test_build_config_step_crds(mock_step_crds):
    """Test override of a CRDS configuration"""
    config, config_file = SimpleStep.build_config('science.fits')
    assert config_file is None
    assert len(config) == 3
    assert config['str1'] == 'from crds'
    assert config['str2'] == 'from crds'
    assert config['str3'] == 'from crds'


def test_build_config_step_default():
    """Test for empty config"""
    config, config_file = SimpleStep.build_config(None)
    assert config_file is None
    assert len(config) == 0


def test_build_config_step_kwarg(mock_step_crds, config_file_step):
    """Test that kwargs override everything"""
    config, returned_config_file = SimpleStep.build_config('science.fits', config_file=config_file_step, str1='from kwarg')
    assert returned_config_file == config_file_step
    assert config['str1'] == 'from kwarg'
    assert config['str2'] == 'from config'
    assert config['str3'] == 'from crds'


<<<<<<< HEAD
def test_logcfg_routing(tmpdir):

    cfg = f"""[*]\nlevel = INFO\nhandler = file:{tmpdir}/myrun.log"""

    logcfg_file = str(tmpdir / 'stpipe-log.cfg')

    with open(logcfg_file,'w') as f:
        f.write(cfg)

    LoggingPipeline.call(logcfg=logcfg_file)

    logdict = logging.Logger.manager.loggerDict
    for log in logdict:
        if not isinstance(logdict[log], logging.PlaceHolder):
            for handler in logdict[log].handlers:
                if isinstance(handler, logging.FileHandler):
                    logdict[log].removeHandler(handler)
                    handler.close()

    with open(tmpdir / 'myrun.log', 'r') as f:
        fulltext = '\n'.join([line for line in f])

    assert 'called out a warning' in fulltext
=======
def test_step_list_args(mock_step_crds, config_file_list_arg_step):
    """ Test that list arguments, provided as comma-separated values are parsed
        correctly.
    """
    config, returned_config_file = ListArgStep.build_config(
        'science.fits',
        config_file=config_file_list_arg_step
    )
    assert returned_config_file == config_file_list_arg_step
    c, *_ = cmdline.just_the_step_from_cmdline(
        ['filename.fits',
         '--output_shape', '1500,1300',
         '--crpix=123,456',
         '--pixel_scale=0.75',
         '--config-file', returned_config_file],
        ListArgStep
    )
    assert c.rotation is None
    assert c.pixel_scale == 0.75
    assert c.pixel_scale_ratio == 1.1
    assert c.pixfrac == 1
    assert c.output_shape == [1500, 1300]
    assert c.crpix == [123, 456]

    with pytest.raises(ValueError) as e:
        cmdline.just_the_step_from_cmdline(
                ['filename.fits',
                 '--output_shape', '1500,1300,90',
                 '--crpix=123,456',
                 '--pixel_scale=0.75',
                 '--config-file', returned_config_file],
                ListArgStep
        )
    assert (e.value.args[0] == "Config parameter 'output_shape': the value "
            "\"['1500', '1300', '90']\" is too long.")

    with pytest.raises(ValueError) as e:
        cmdline.just_the_step_from_cmdline(
                ['filename.fits',
                 '--output_shape', '1500,',
                 '--crpix=123,456',
                 '--pixel_scale=0.75',
                 '--config-file', returned_config_file],
                ListArgStep
        )
    assert (e.value.args[0] == "Config parameter 'output_shape': the value "
            "\"['1500']\" is too short.")

    with pytest.raises(ValueError) as e:
        cmdline.just_the_step_from_cmdline(
                ['filename.fits',
                 '--output_shape', '1500',
                 '--crpix=123,456',
                 '--pixel_scale=0.75',
                 '--config-file', returned_config_file],
                ListArgStep
        )
    assert (e.value.args[0] == "Config parameter 'output_shape': the value "
            "\"1500\" is of the wrong type.")

    with pytest.raises(ValueError) as e:
        cmdline.just_the_step_from_cmdline(
                ['filename.fits',
                 '--output_shape', '1500.5,1300.2',
                 '--crpix=123,456',
                 '--pixel_scale=0.75',
                 '--config-file', returned_config_file],
                ListArgStep
        )
    assert (e.value.args[0] == "Config parameter 'output_shape': the value "
            "\"1500.5\" is of the wrong type.")
>>>>>>> e67edb6b
<|MERGE_RESOLUTION|>--- conflicted
+++ resolved
@@ -1,13 +1,8 @@
 """Test step.Step"""
 import pytest
-<<<<<<< HEAD
-=======
 
 import numpy as np
->>>>>>> e67edb6b
 import asdf
-import logging
-import os
 
 import stpipe.config_parser as cp
 from stpipe.pipeline import Pipeline
@@ -17,8 +12,6 @@
 # ######################
 # Data and Fixture setup
 # ######################
-
-
 class SimpleStep(Step):
     """A Step with parameters"""
     spec = """
@@ -29,7 +22,6 @@
         output_ext = string(default='simplestep')
     """
 
-
 class SimplePipe(Pipeline):
     """A Pipeline with parameters and one step"""
     spec = """
@@ -43,28 +35,6 @@
     step_defs = {'step1': SimpleStep}
 
 
-<<<<<<< HEAD
-class LoggingPipeline(Pipeline):
-    """ A Pipeline that utilizes self.log
-        to log a warning
-    """
-    spec = """
-        str1 = string(default='default')
-        output_ext = string(default='simplestep')
-    """
-
-    def process(self):
-        self.log.warning(f"This step has called out a warning.")
-
-        self.log.warning(f"{self.log}  {self.log.handlers}")
-        return
-
-    def _datamodels_open(self, **kwargs):
-        pass
-
-
-@pytest.fixture
-=======
 class ListArgStep(Step):
     """A Step with parameters"""
     spec = """
@@ -80,7 +50,6 @@
 
 
 @pytest.fixture()
->>>>>>> e67edb6b
 def config_file_pipe(tmpdir):
     """Create a config file"""
     config_file = str(tmpdir / 'simple_pipe.asdf')
@@ -106,7 +75,7 @@
     return config_file
 
 
-@pytest.fixture
+@pytest.fixture()
 def config_file_step(tmpdir):
     """Create a config file"""
     config_file = str(tmpdir / 'simple_step.asdf')
@@ -250,31 +219,6 @@
     assert config['str3'] == 'from crds'
 
 
-<<<<<<< HEAD
-def test_logcfg_routing(tmpdir):
-
-    cfg = f"""[*]\nlevel = INFO\nhandler = file:{tmpdir}/myrun.log"""
-
-    logcfg_file = str(tmpdir / 'stpipe-log.cfg')
-
-    with open(logcfg_file,'w') as f:
-        f.write(cfg)
-
-    LoggingPipeline.call(logcfg=logcfg_file)
-
-    logdict = logging.Logger.manager.loggerDict
-    for log in logdict:
-        if not isinstance(logdict[log], logging.PlaceHolder):
-            for handler in logdict[log].handlers:
-                if isinstance(handler, logging.FileHandler):
-                    logdict[log].removeHandler(handler)
-                    handler.close()
-
-    with open(tmpdir / 'myrun.log', 'r') as f:
-        fulltext = '\n'.join([line for line in f])
-
-    assert 'called out a warning' in fulltext
-=======
 def test_step_list_args(mock_step_crds, config_file_list_arg_step):
     """ Test that list arguments, provided as comma-separated values are parsed
         correctly.
@@ -345,5 +289,4 @@
                 ListArgStep
         )
     assert (e.value.args[0] == "Config parameter 'output_shape': the value "
-            "\"1500.5\" is of the wrong type.")
->>>>>>> e67edb6b
+            "\"1500.5\" is of the wrong type.")